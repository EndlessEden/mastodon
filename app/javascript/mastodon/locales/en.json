{
  "account.block": "Block @{name}",
  "account.block_domain": "Hide everything from {domain}",
  "account.blocked": "Blocked",
  "account.disclaimer_full": "Information below may reflect the user's profile incompletely.",
  "account.domain_blocked": "Domain hidden",
  "account.edit_profile": "Edit profile",
  "account.follow": "Follow",
  "account.followers": "Followers",
  "account.follows": "Follows",
  "account.follows_you": "Follows you",
  "account.hide_reblogs": "Hide boosts from @{name}",
  "account.media": "Media",
  "account.mention": "Mention @{name}",
  "account.moved_to": "{name} has moved to:",
  "account.mute": "Mute @{name}",
  "account.mute_notifications": "Mute notifications from @{name}",
  "account.muted": "Muted",
  "account.posts": "Toots",
  "account.posts_with_replies": "Toots with replies",
  "account.report": "Report @{name}",
  "account.requested": "Awaiting approval. Click to cancel follow request",
  "account.share": "Share @{name}'s profile",
  "account.show_reblogs": "Show boosts from @{name}",
  "account.unblock": "Unblock @{name}",
  "account.unblock_domain": "Unhide {domain}",
  "account.unfollow": "Unfollow",
  "account.unmute": "Unmute @{name}",
  "account.unmute_notifications": "Unmute notifications from @{name}",
  "account.view_full_profile": "View full profile",
  "boost_modal.combo": "You can press {combo} to skip this next time",
  "bundle_column_error.body": "Something went wrong while loading this component.",
  "bundle_column_error.retry": "Try again",
  "bundle_column_error.title": "Network error",
  "bundle_modal_error.close": "Close",
  "bundle_modal_error.message": "Something went wrong while loading this component.",
  "bundle_modal_error.retry": "Try again",
  "column.blocks": "Blocked users",
  "column.community": "Local timeline",
  "column.favourites": "Favourites",
  "column.follow_requests": "Follow requests",
  "column.home": "Home",
  "column.lists": "Lists",
  "column.mutes": "Muted users",
  "column.notifications": "Notifications",
  "column.pins": "Pinned toots",
  "column.public": "Federated timeline",
  "column_back_button.label": "Back",
  "column_header.hide_settings": "Hide settings",
  "column_header.moveLeft_settings": "Move column to the left",
  "column_header.moveRight_settings": "Move column to the right",
  "column_header.pin": "Pin",
  "column_header.show_settings": "Show settings",
  "column_header.unpin": "Unpin",
  "column_subheading.navigation": "Navigation",
  "column_subheading.settings": "Settings",
  "compose_form.hashtag_warning": "This toot won't be listed under any hashtag as it is unlisted. Only public toots can be searched by hashtag.",
  "compose_form.lock_disclaimer": "Your account is not {locked}. Anyone can follow you to view your follower-only posts.",
  "compose_form.lock_disclaimer.lock": "locked",
  "compose_form.placeholder": "What is on your mind?",
  "compose_form.publish": "Toot",
  "compose_form.publish_loud": "{publish}!",
<<<<<<< HEAD
  "compose_form.sensitive.marked": "Media is marked as sensitive",
  "compose_form.sensitive.unmarked": "Media is not marked as sensitive",
  "compose_form.spoiler": "Hide text behind warning",
=======
  "compose_form.sensitive": "Mark media as sensitive",
  "compose_form.spoiler.marked": "Text is hidden behind warning",
  "compose_form.spoiler.unmarked": "Text is not hidden",
>>>>>>> 0dccb398
  "compose_form.spoiler_placeholder": "Write your warning here",
  "confirmation_modal.cancel": "Cancel",
  "confirmations.block.confirm": "Block",
  "confirmations.block.message": "Are you sure you want to block {name}?",
  "confirmations.delete.confirm": "Delete",
  "confirmations.delete.message": "Are you sure you want to delete this status?",
  "confirmations.delete_list.confirm": "Delete",
  "confirmations.delete_list.message": "Are you sure you want to permanently delete this list?",
  "confirmations.domain_block.confirm": "Hide entire domain",
  "confirmations.domain_block.message": "Are you really, really sure you want to block the entire {domain}? In most cases a few targeted blocks or mutes are sufficient and preferable.",
  "confirmations.mute.confirm": "Mute",
  "confirmations.mute.message": "Are you sure you want to mute {name}?",
  "confirmations.unfollow.confirm": "Unfollow",
  "confirmations.unfollow.message": "Are you sure you want to unfollow {name}?",
  "embed.instructions": "Embed this status on your website by copying the code below.",
  "embed.preview": "Here is what it will look like:",
  "emoji_button.activity": "Activity",
  "emoji_button.custom": "Custom",
  "emoji_button.flags": "Flags",
  "emoji_button.food": "Food & Drink",
  "emoji_button.label": "Insert emoji",
  "emoji_button.nature": "Nature",
  "emoji_button.not_found": "No emojos!! (╯°□°）╯︵ ┻━┻",
  "emoji_button.objects": "Objects",
  "emoji_button.people": "People",
  "emoji_button.recent": "Frequently used",
  "emoji_button.search": "Search...",
  "emoji_button.search_results": "Search results",
  "emoji_button.symbols": "Symbols",
  "emoji_button.travel": "Travel & Places",
  "empty_column.community": "The local timeline is empty. Write something publicly to get the ball rolling!",
  "empty_column.hashtag": "There is nothing in this hashtag yet.",
  "empty_column.home": "Your home timeline is empty! Visit {public} or use search to get started and meet other users.",
  "empty_column.home.public_timeline": "the public timeline",
  "empty_column.list": "There is nothing in this list yet. When members of this list post new statuses, they will appear here.",
  "empty_column.notifications": "You don't have any notifications yet. Interact with others to start the conversation.",
  "empty_column.public": "There is nothing here! Write something publicly, or manually follow users from other instances to fill it up",
  "follow_request.authorize": "Authorize",
  "follow_request.reject": "Reject",
  "getting_started.appsshort": "Apps",
  "getting_started.faq": "FAQ",
  "getting_started.heading": "Getting started",
  "getting_started.open_source_notice": "Mastodon is open source software. You can contribute or report issues on GitHub at {github}.",
  "getting_started.userguide": "User Guide",
  "home.column_settings.advanced": "Advanced",
  "home.column_settings.basic": "Basic",
  "home.column_settings.filter_regex": "Filter out by regular expressions",
  "home.column_settings.show_reblogs": "Show boosts",
  "home.column_settings.show_replies": "Show replies",
  "home.settings": "Column settings",
  "keyboard_shortcuts.back": "to navigate back",
  "keyboard_shortcuts.boost": "to boost",
  "keyboard_shortcuts.column": "to focus a status in one of the columns",
  "keyboard_shortcuts.compose": "to focus the compose textarea",
  "keyboard_shortcuts.description": "Description",
  "keyboard_shortcuts.down": "to move down in the list",
  "keyboard_shortcuts.enter": "to open status",
  "keyboard_shortcuts.favourite": "to favourite",
  "keyboard_shortcuts.heading": "Keyboard shortcuts",
  "keyboard_shortcuts.hotkey": "Hotkey",
  "keyboard_shortcuts.legend": "to display this legend",
  "keyboard_shortcuts.mention": "to mention author",
  "keyboard_shortcuts.reply": "to reply",
  "keyboard_shortcuts.search": "to focus search",
  "keyboard_shortcuts.toot": "to start a brand new toot",
  "keyboard_shortcuts.unfocus": "to un-focus compose textarea/search",
  "keyboard_shortcuts.up": "to move up in the list",
  "lightbox.close": "Close",
  "lightbox.next": "Next",
  "lightbox.previous": "Previous",
  "lists.account.add": "Add to list",
  "lists.account.remove": "Remove from list",
  "lists.delete": "Delete list",
  "lists.edit": "Edit list",
  "lists.new.create": "Add list",
  "lists.new.title_placeholder": "New list title",
  "lists.search": "Search among people you follow",
  "lists.subheading": "Your lists",
  "loading_indicator.label": "Loading...",
  "media_gallery.toggle_visible": "Toggle visibility",
  "missing_indicator.label": "Not found",
  "missing_indicator.sublabel": "This resource could not be found",
  "mute_modal.hide_notifications": "Hide notifications from this user?",
  "navigation_bar.blocks": "Blocked users",
  "navigation_bar.community_timeline": "Local timeline",
  "navigation_bar.edit_profile": "Edit profile",
  "navigation_bar.favourites": "Favourites",
  "navigation_bar.follow_requests": "Follow requests",
  "navigation_bar.info": "About this instance",
  "navigation_bar.keyboard_shortcuts": "Keyboard shortcuts",
  "navigation_bar.lists": "Lists",
  "navigation_bar.logout": "Logout",
  "navigation_bar.mutes": "Muted users",
  "navigation_bar.pins": "Pinned toots",
  "navigation_bar.preferences": "Preferences",
  "navigation_bar.public_timeline": "Federated timeline",
  "notification.favourite": "{name} favourited your status",
  "notification.follow": "{name} followed you",
  "notification.mention": "{name} mentioned you",
  "notification.reblog": "{name} boosted your status",
  "notifications.clear": "Clear notifications",
  "notifications.clear_confirmation": "Are you sure you want to permanently clear all your notifications?",
  "notifications.column_settings.alert": "Desktop notifications",
  "notifications.column_settings.favourite": "Favourites:",
  "notifications.column_settings.follow": "New followers:",
  "notifications.column_settings.mention": "Mentions:",
  "notifications.column_settings.push": "Push notifications",
  "notifications.column_settings.push_meta": "This device",
  "notifications.column_settings.reblog": "Boosts:",
  "notifications.column_settings.show": "Show in column",
  "notifications.column_settings.sound": "Play sound",
  "onboarding.done": "Done",
  "onboarding.next": "Next",
  "onboarding.page_five.public_timelines": "The local timeline shows public posts from everyone on {domain}. The federated timeline shows public posts from everyone who people on {domain} follow. These are the Public Timelines, a great way to discover new people.",
  "onboarding.page_four.home": "The home timeline shows posts from people you follow.",
  "onboarding.page_four.notifications": "The notifications column shows when someone interacts with you.",
  "onboarding.page_one.federation": "Mastodon is a network of independent servers joining up to make one larger social network. We call these servers instances.",
  "onboarding.page_one.full_handle": "Your full handle",
  "onboarding.page_one.handle_hint": "This is what you would tell your friends to search for.",
  "onboarding.page_one.welcome": "Welcome to Mastodon!",
  "onboarding.page_six.admin": "Your instance's admin is {admin}.",
  "onboarding.page_six.almost_done": "Almost done...",
  "onboarding.page_six.appetoot": "Bon Appetoot!",
  "onboarding.page_six.apps_available": "There are {apps} available for iOS, Android and other platforms.",
  "onboarding.page_six.github": "Mastodon is free open-source software. You can report bugs, request features, or contribute to the code on {github}.",
  "onboarding.page_six.guidelines": "community guidelines",
  "onboarding.page_six.read_guidelines": "Please read {domain}'s {guidelines}!",
  "onboarding.page_six.various_app": "mobile apps",
  "onboarding.page_three.profile": "Edit your profile to change your avatar, bio, and display name. There, you will also find other preferences.",
  "onboarding.page_three.search": "Use the search bar to find people and look at hashtags, such as {illustration} and {introductions}. To look for a person who is not on this instance, use their full handle.",
  "onboarding.page_two.compose": "Write posts from the compose column. You can upload images, change privacy settings, and add content warnings with the icons below.",
  "onboarding.skip": "Skip",
  "privacy.change": "Adjust status privacy",
  "privacy.direct.long": "Post to mentioned users only",
  "privacy.direct.short": "Direct",
  "privacy.private.long": "Post to followers only",
  "privacy.private.short": "Followers-only",
  "privacy.public.long": "Post to public timelines",
  "privacy.public.short": "Public",
  "privacy.unlisted.long": "Do not post to public timelines",
  "privacy.unlisted.short": "Unlisted",
  "regeneration_indicator.label": "Loading…",
  "regeneration_indicator.sublabel": "Your home feed is being prepared!",
  "relative_time.days": "{number}d",
  "relative_time.hours": "{number}h",
  "relative_time.just_now": "now",
  "relative_time.minutes": "{number}m",
  "relative_time.seconds": "{number}s",
  "reply_indicator.cancel": "Cancel",
  "report.forward": "Forward to {target}",
  "report.forward_hint": "The account is from another server. Send an anonymized copy of the report there as well?",
  "report.hint": "The report will be sent to your instance moderators. You can provide an explanation of why you are reporting this account below:",
  "report.placeholder": "Additional comments",
  "report.submit": "Submit",
  "report.target": "Reporting {target}",
  "search.placeholder": "Search",
  "search_popout.search_format": "Advanced search format",
  "search_popout.tips.full_text": "Simple text returns statuses you have written, favourited, boosted, or have been mentioned in, as well as matching usernames, display names, and hashtags.",
  "search_popout.tips.hashtag": "hashtag",
  "search_popout.tips.status": "status",
  "search_popout.tips.text": "Simple text returns matching display names, usernames and hashtags",
  "search_popout.tips.user": "user",
  "search_results.accounts": "People",
  "search_results.hashtags": "Hashtags",
  "search_results.statuses": "Toots",
  "search_results.total": "{count, number} {count, plural, one {result} other {results}}",
  "standalone.public_title": "A look inside...",
  "status.block": "Block @{name}",
  "status.cannot_reblog": "This post cannot be boosted",
  "status.delete": "Delete",
  "status.embed": "Embed",
  "status.favourite": "Favourite",
  "status.load_more": "Load more",
  "status.media_hidden": "Media hidden",
  "status.mention": "Mention @{name}",
  "status.more": "More",
  "status.mute": "Mute @{name}",
  "status.mute_conversation": "Mute conversation",
  "status.open": "Expand this status",
  "status.pin": "Pin on profile",
  "status.pinned": "Pinned toot",
  "status.reblog": "Boost",
  "status.reblogged_by": "{name} boosted",
  "status.reply": "Reply",
  "status.replyAll": "Reply to thread",
  "status.report": "Report @{name}",
  "status.sensitive_toggle": "Click to view",
  "status.sensitive_warning": "Sensitive content",
  "status.share": "Share",
  "status.show_less": "Show less",
  "status.show_less_all": "Show less for all",
  "status.show_more": "Show more",
  "status.show_more_all": "Show more for all",
  "status.unmute_conversation": "Unmute conversation",
  "status.unpin": "Unpin from profile",
  "tabs_bar.federated_timeline": "Federated",
  "tabs_bar.home": "Home",
  "tabs_bar.local_timeline": "Local",
  "tabs_bar.notifications": "Notifications",
  "ui.beforeunload": "Your draft will be lost if you leave Mastodon.",
  "upload_area.title": "Drag & drop to upload",
  "upload_button.label": "Add media",
  "upload_form.description": "Describe for the visually impaired",
  "upload_form.focus": "Crop",
  "upload_form.undo": "Undo",
  "upload_progress.label": "Uploading...",
  "video.close": "Close video",
  "video.exit_fullscreen": "Exit full screen",
  "video.expand": "Expand video",
  "video.fullscreen": "Full screen",
  "video.hide": "Hide video",
  "video.mute": "Mute sound",
  "video.pause": "Pause",
  "video.play": "Play",
  "video.unmute": "Unmute sound"
}<|MERGE_RESOLUTION|>--- conflicted
+++ resolved
@@ -60,15 +60,10 @@
   "compose_form.placeholder": "What is on your mind?",
   "compose_form.publish": "Toot",
   "compose_form.publish_loud": "{publish}!",
-<<<<<<< HEAD
   "compose_form.sensitive.marked": "Media is marked as sensitive",
   "compose_form.sensitive.unmarked": "Media is not marked as sensitive",
-  "compose_form.spoiler": "Hide text behind warning",
-=======
-  "compose_form.sensitive": "Mark media as sensitive",
   "compose_form.spoiler.marked": "Text is hidden behind warning",
   "compose_form.spoiler.unmarked": "Text is not hidden",
->>>>>>> 0dccb398
   "compose_form.spoiler_placeholder": "Write your warning here",
   "confirmation_modal.cancel": "Cancel",
   "confirmations.block.confirm": "Block",
